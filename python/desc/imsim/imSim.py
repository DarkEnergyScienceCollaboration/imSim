"""
Base module for the imSim package.
"""
from __future__ import absolute_import, print_function, division
import os
import sys
import warnings
from collections import namedtuple, defaultdict
import logging
import gc
import copy
import galsim

# python_future no longer handles configparser as of 0.16.
# This is needed for PY2/3 compatabiloty.
try:
    import configparser
except ImportError:
    # python 2 backwards-compatibility
    import ConfigParser as configparser

import numpy as np
import lsst.log as lsstLog
import lsst.obs.lsstSim as obs_lsstSim
import lsst.utils as lsstUtils
from lsst.sims.coordUtils import lsst_camera
from lsst.sims.photUtils import LSSTdefaults, PhotometricParameters
from lsst.sims.utils import ObservationMetaData, radiansFromArcsec
from lsst.sims.utils import applyProperMotion, ModifiedJulianDate
from lsst.sims.coordUtils import getCornerPixels
from lsst.sims.coordUtils import pixelCoordsFromPupilCoords
from lsst.sims.catUtils.mixins import PhoSimAstrometryBase
from lsst.sims.utils import _pupilCoordsFromObserved
from lsst.sims.utils import _observedFromAppGeo
from lsst.sims.utils import radiansFromArcsec
from lsst.sims.GalSimInterface import GalSimCelestialObject
from lsst.sims.photUtils import BandpassDict, Sed, getImsimFluxNorm
from lsst.sims.utils import defaultSpecMap
from desc.imsim import CosmicRays

_POINT_SOURCE = 1
_SERSIC_2D = 2

__all__ = ['PhosimInstanceCatalogParseError',
           'photometricParameters', 'phosim_obs_metadata',
           'sources_from_file',
           'metadata_from_file',
           'read_config', 'get_config', 'get_logger',
           'get_obs_lsstSim_camera',
           'add_cosmic_rays',
           '_POINT_SOURCE', '_SERSIC_2D',
           'parsePhoSimInstanceFile']

class PhosimInstanceCatalogParseError(RuntimeError):
    "Exception class for instance catalog parser."

PhoSimInstanceCatalogContents = namedtuple('PhoSimInstanceCatalogContents',
                                            ('obs_metadata',
                                             'phot_params',
                                             'sources'))

_required_commands = set("""rightascension
declination
mjd
altitude
azimuth
filter
rotskypos
rottelpos
dist2moon
moonalt
moondec
moonphase
moonra
nsnap
obshistid
seed
seeing
sunalt
vistime
rawSeeing
FWHMeff
FWHMgeom""".split())


def get_obs_lsstSim_camera(log_level=lsstLog.WARN):
    """
    Get the obs_lsstSim CameraMapper object, setting the default
    log-level at WARN in order to silence the INFO message about
    "Loading Posix exposure registry from .". Note that this only
    affects the 'CameraMapper' logging level.  The logging level set
    by any calling code (e.g., imsim.py) will still apply to other log
    messages made by imSim code.
    """
    lsstLog.setLevel('CameraMapper', log_level)
    return lsst_camera()


def metadata_from_file(file_name):
    """
    Read in the InstanceCatalog specified by file_name.
    Return a dict of the header values from that
    InstanceCatalog.
    """
    input_params = {}
    with open(file_name, 'r') as in_file:
        for line in in_file:
            if line[0] == '#':
                continue

            params = line.strip().split()

            if params[0] == 'object':
                continue

            float_val = float(params[1])
            int_val = int(float_val)
            if np.abs(float_val-int_val)>1.0e-10:
                val = float_val
            else:
                val = int_val
            input_params[params[0]] = val

    command_set = set(input_params.keys())
    missing_commands = _required_commands - command_set
    if missing_commands:
        message = "\nRequired commands that are missing from the instance catalog %s:\n   " \
            % file_name + "\n   ".join(missing_commands)
        raise PhosimInstanceCatalogParseError(message)

    # Report on commands that are not part of the required set.
    extra_commands = command_set - _required_commands
    if extra_commands:
        message = "\nExtra commands in the instance catalog %s that are not in the required set:\n   " \
            % file_name + "\n   ".join(extra_commands)
        warnings.warn(message)

    commands = dict(((key, value) for key, value in input_params.items()))
    # Add bandpass for convenience
    commands['bandpass'] = 'ugrizy'[commands['filter']]

    return commands


def sources_from_file(file_name, obs_md, phot_params, numRows=None):
    """
    Read in an InstanceCatalog and extract all of the astrophysical
    sources from it

    Parameters
    ----------
    file_name: str
        The name of the InstanceCatalog

    obs_md: ObservationMetaData
        The ObservationMetaData characterizing the pointing

<<<<<<< HEAD
    Returns
    -------
    pandas.DataFrame
        A DataFrame with the columns expected by the sims code.
    """
    # Check for unhandled source types and emit warning if any are present.
    valid_types = dict(point='pointSource',
                       sersic2d='sersic',
                       knots='RandomWalk')
    invalid_types = set(df['SOURCE_TYPE']) - set(valid_types)
    if invalid_types:
        warnings.warn("Instance catalog contains unhandled source types:\n%s\nSkipping these."
                      % '\n'.join(invalid_types))

    columns = ('uniqueId', 'galSimType',
               'magNorm', 'sedFilepath', 'redshift',
               'raJ2000', 'decJ2000',
               'halfLightRadius',
               'minorAxis',
               'majorAxis',
               'positionAngle', 'sindex',
               'properMotionRa', 'properMotionDec',
               'parallax', 'radialVelocity')

    # Process point sources and galaxies separately.
    source_type = 'point'
    stars = df.query("SOURCE_TYPE=='%s'" % source_type)
    phosim_stars = pd.DataFrame(np.zeros((len(stars), len(columns))),
                                index=stars.index,
                                columns=columns)
    phosim_stars['uniqueId'] = pd.to_numeric(stars['VALUE']).tolist()
    phosim_stars['galSimType'] = valid_types[source_type]
    phosim_stars['magNorm'] = pd.to_numeric(stars['MAG_NORM']).tolist()
    phosim_stars['sedFilepath'] = stars['SED_NAME'].tolist()
    phosim_stars['redshift'] = pd.to_numeric(stars['REDSHIFT']).tolist()
    phosim_stars['raJ2000'] = pd.to_numeric(stars['RA']).tolist()
    phosim_stars['decJ2000'] = pd.to_numeric(stars['DEC']).tolist()
    phosim_stars['properMotionRa'] = pd.to_numeric(stars['PAR5']).tolist()
    phosim_stars['properMotionDec'] = pd.to_numeric(stars['PAR6']).tolist()
    phosim_stars['parallax'] = pd.to_numeric(stars['PAR7']).tolist()
    phosim_stars['radialVelocity'] = pd.to_numeric(stars['PAR8']).tolist()
    if len(phosim_stars) > 0:
        phosim_stars = extract_extinction(stars, phosim_stars, 1)

        mjd = ModifiedJulianDate(TAI=header['mjd'])
        raICRS, decICRS = applyProperMotion(phosim_stars.raJ2000.values,
                                            phosim_stars.decJ2000.values,
                                            phosim_stars.properMotionRa.values,
                                            phosim_stars.properMotionDec.values,
                                            phosim_stars.parallax.values,
                                            phosim_stars.radialVelocity.values,
                                            mjd=mjd)

        phosim_stars = phosim_stars.assign(raICRS=raICRS, decICRS=decICRS)

    source_type = 'sersic2d'
    galaxies = df.query("SOURCE_TYPE == '%s'" % source_type)
    phosim_galaxies = pd.DataFrame(np.zeros((len(galaxies), len(columns))),
                                   index=galaxies.index,
                                   columns=columns)
    phosim_galaxies['uniqueId'] = pd.to_numeric(galaxies['VALUE']).tolist()
    phosim_galaxies['galSimType'] = valid_types[source_type]
    phosim_galaxies['magNorm'] = pd.to_numeric(galaxies['MAG_NORM']).tolist()
    phosim_galaxies['sedFilepath'] = galaxies['SED_NAME'].tolist()
    phosim_galaxies['redshift'] = pd.to_numeric(galaxies['REDSHIFT']).tolist()
    phosim_galaxies['raJ2000'] = pd.to_numeric(galaxies['RA']).tolist()
    phosim_galaxies['decJ2000'] = pd.to_numeric(galaxies['DEC']).tolist()
    phosim_galaxies['majorAxis'] = \
        radiansFromArcsec(pd.to_numeric(galaxies['PAR1'])).tolist()
    phosim_galaxies['minorAxis'] = \
        radiansFromArcsec(pd.to_numeric(galaxies['PAR2'])).tolist()
    phosim_galaxies['halfLightRadius'] = phosim_galaxies['majorAxis']
    phosim_galaxies['positionAngle'] = \
        (np.pi/180.*pd.to_numeric(galaxies['PAR3'])).tolist()
    phosim_galaxies['sindex'] = pd.to_numeric(galaxies['PAR4']).tolist()
    phosim_galaxies['gamma1'] = pd.to_numeric(galaxies['GAMMA1']).tolist()
    phosim_galaxies['gamma2'] = pd.to_numeric(galaxies['GAMMA2']).tolist()
    phosim_galaxies['kappa'] = pd.to_numeric(galaxies['KAPPA']).tolist()
    n_gal = len(phosim_galaxies.raJ2000.values)
    phosim_galaxies = phosim_galaxies.assign(raICRS=phosim_galaxies.raJ2000,
                                             decICRS=phosim_galaxies.decJ2000,
                                             properMotionRa=np.zeros(n_gal),
                                             properMotionDec=np.zeros(n_gal),
                                             parallax=np.zeros(n_gal),
                                             radialVelocity=np.zeros(n_gal))

    if len(phosim_galaxies) > 0:
        phosim_galaxies = extract_extinction(galaxies, phosim_galaxies, 5)

    # Finally, extracts the random walk components
    source_type = 'knots'
    knots = df.query("SOURCE_TYPE == '%s'" % source_type)
    phosim_knots = pd.DataFrame(np.zeros((len(knots), len(columns))),
                                   index=knots.index,
                                   columns=columns)
    phosim_knots['uniqueId'] = pd.to_numeric(knots['VALUE']).tolist()
    phosim_knots['galSimType'] = valid_types[source_type]
    phosim_knots['magNorm'] = pd.to_numeric(knots['MAG_NORM']).tolist()
    phosim_knots['sedFilepath'] = knots['SED_NAME'].tolist()
    phosim_knots['redshift'] = pd.to_numeric(knots['REDSHIFT']).tolist()
    phosim_knots['raJ2000'] = pd.to_numeric(knots['RA']).tolist()
    phosim_knots['decJ2000'] = pd.to_numeric(knots['DEC']).tolist()
    phosim_knots['majorAxis'] = \
        radiansFromArcsec(pd.to_numeric(knots['PAR1'])).tolist()
    phosim_knots['minorAxis'] = \
        radiansFromArcsec(pd.to_numeric(knots['PAR2'])).tolist()
    phosim_knots['halfLightRadius'] = phosim_knots['majorAxis']
    phosim_knots['positionAngle'] = \
        (np.pi/180.*pd.to_numeric(knots['PAR3'])).tolist()
    phosim_knots['sindex'] = pd.to_numeric(knots['PAR4']).tolist()
    phosim_knots['gamma1'] = pd.to_numeric(knots['GAMMA1']).tolist()
    phosim_knots['gamma2'] = pd.to_numeric(knots['GAMMA2']).tolist()
    phosim_knots['kappa'] = pd.to_numeric(knots['KAPPA']).tolist()

    if len(phosim_knots) > 0:
        n_gal = len(phosim_knots.raJ2000.values)
        phosim_knots = phosim_knots.assign(raICRS=phosim_knots.raJ2000,
                                             decICRS=phosim_knots.decJ2000,
                                             properMotionRa=np.zeros(n_gal),
                                             properMotionDec=np.zeros(n_gal),
                                             parallax=np.zeros(n_gal),
                                             radialVelocity=np.zeros(n_gal))

        phosim_knots = extract_extinction(knots, phosim_knots, 5)


    return pd.concat((phosim_stars, phosim_galaxies, phosim_knots), ignore_index=True)


def extract_extinction(raw_df, object_df, ext_par_start):
    """
    Extract the extinction parameters for the 4 possible cases as
    described in
    https://bitbucket.org/phosim/phosim_release/wiki/Instance%20Catalog
=======
    phot_params: PhotometricParameters
        The PhotometricParameters characterizing this telescope
>>>>>>> 61e2eab4

    numRows: int (optional)
        The number of rows of the InstanceCatalog to read in (including the
        header)

    Returns
    -------
    gs_obj_arr: numpy array
        Contains the GalSimCelestialObjects for all of the
        astrophysical sources in this InstanceCatalog

    out_obj_dict: dict
        Keyed on the names of the detectors in the LSST camera.
        The values are numpy arrays of GalSimCelestialObjects
        that should be simulated for that detector, including
        objects that are near the edge of the chip or
        just bright (in which case, they might still illuminate
        the detector).
    """

    camera = get_obs_lsstSim_camera()

    num_objects = 0
    ct_rows = 0
    with open(file_name, 'r') as input_file:
        for line in input_file:
            ct_rows += 1
            params = line.strip().split()
            if params[0] == 'object':
                num_objects += 1
            if numRows is not None and ct_rows>=numRows:
                break

    # RA, Dec in the coordinate system expected by PhoSim
    ra_phosim = np.zeros(num_objects, dtype=float)
    dec_phosim = np.zeros(num_objects, dtype=float)

    sed_name = [None]*num_objects
    mag_norm = 55.0*np.ones(num_objects, dtype=float)
    gamma1 = np.zeros(num_objects, dtype=float)
    gamma2 = np.zeros(num_objects, dtype=float)
    kappa = np.zeros(num_objects, dtype=float)

    internal_av = np.zeros(num_objects, dtype=float)
    internal_rv = np.zeros(num_objects, dtype=float)
    galactic_av = np.zeros(num_objects, dtype=float)
    galactic_rv = np.zeros(num_objects, dtype=float)
    semi_major_arcsec = np.zeros(num_objects, dtype=float)
    semi_minor_arcsec = np.zeros(num_objects, dtype=float)
    position_angle_degrees = np.zeros(num_objects, dtype=float)
    sersic_index = np.zeros(num_objects, dtype=float)
    redshift = np.zeros(num_objects, dtype=float)

    unique_id = np.zeros(num_objects, dtype=int)
    object_type = np.zeros(num_objects, dtype=int)

    i_obj = -1
    with open(file_name, 'r') as input_file:
        for line in input_file:
            params = line.strip().split()
            if params[0] != 'object':
                continue
            i_obj += 1
            if numRows is not None and i_obj>=num_objects:
                break
            unique_id[i_obj] = int(params[1])
            ra_phosim[i_obj] = float(params[2])
            dec_phosim[i_obj] = float(params[3])
            mag_norm[i_obj] = float(params[4])
            sed_name[i_obj] = params[5]
            redshift[i_obj] = float(params[6])
            gamma1[i_obj] = float(params[7])
            gamma2[i_obj] = float(params[8])
            kappa[i_obj] = float(params[9])
            if params[12].lower() == 'point':
                object_type[i_obj] = _POINT_SOURCE
                i_gal_dust_model = 14
                if params[13].lower() != 'none':
                    i_gal_dust_model = 16
                    internal_av[i_obj] = float(params[14])
                    internal_rv[i_obj] =float(params[15])
                if params[i_gal_dust_model].lower() != 'none':
                    galactic_av[i_obj] = float(params[i_gal_dust_model+1])
                    galactic_rv[i_obj] = float(params[i_gal_dust_model+2])
            elif params[12].lower() == 'sersic2d':
                object_type[i_obj] = _SERSIC_2D
                semi_major_arcsec[i_obj] = float(params[13])
                semi_minor_arcsec[i_obj] = float(params[14])
                position_angle_degrees[i_obj] = float(params[15])
                sersic_index[i_obj] = float(params[16])
                i_gal_dust_model = 18
                if params[17].lower() != 'none':
                    i_gal_dust_model = 20
                    internal_av[i_obj] = float(params[18])
                    internal_rv[i_obj] = float(params[19])
                if params[i_gal_dust_model].lower() != 'none':
                    galactic_av[i_obj] = float(params[i_gal_dust_model+1])
                    galactic_rv[i_obj] =float(params[i_gal_dust_model+2])

<<<<<<< HEAD
    Returns
    -------
    namedtuple
        A tuple of DataFrames containing the accepted and rejected objects.
    """
    bad_row_queries = ('(galSimType=="sersic" and majorAxis < minorAxis)',
                       '(galSimType=="RandomWalk" and sindex < 1)',
                       '(magNorm > 50)',
                       '(galacticAv==0 and galacticRv==0)')

    rejected = dict((query, phoSimObjects.query(query))
                    for query in bad_row_queries)
    all_rejected = \
        pd.concat(rejected.values(), ignore_index=True).drop_duplicates()
    accepted = phoSimObjects.query('not (' + ' or '.join(bad_row_queries) + ')')
    if len(all_rejected) != 0:
        message = "\nOmitted %i suspicious objects from" % len(all_rejected)
        message += " the instance catalog satisfying:\n"
        for query, objs in rejected.items():
            message += "%i  %s\n" % (len(objs), query)
        message += "Some rows may satisfy more than one condition.\n"
=======
            else:
                raise RuntimeError("Do not know how to handle "
                                   "object type: %s" % params[12])

    ra_appGeo, dec_appGeo = PhoSimAstrometryBase._appGeoFromPhoSim(np.radians(ra_phosim),
                                                                   np.radians(dec_phosim),
                                                                   obs_md)

    (ra_obs_rad,
     dec_obs_rad) = _observedFromAppGeo(ra_appGeo, dec_appGeo,
                                        obs_metadata=obs_md,
                                        includeRefraction=True)

    semi_major_radians = radiansFromArcsec(semi_major_arcsec)
    semi_minor_radians = radiansFromArcsec(semi_minor_arcsec)
    position_angle_radians = np.radians(position_angle_degrees)

    x_pupil, y_pupil = _pupilCoordsFromObserved(ra_obs_rad,
                                                dec_obs_rad,
                                                obs_md)

    bp_dict = BandpassDict.loadTotalBandpassesFromFiles()

    sed_dir = lsstUtils.getPackageDir('sims_sed_library')

    object_is_valid = np.array([True]*num_objects)

    invalid_objects = np.where(np.logical_or(
                               mag_norm>50.0,
                               np.logical_and(galactic_av==0.0, galactic_rv==0.0),
                               np.logical_and(object_type==_SERSIC_2D,
                                              semi_major_arcsec<semi_minor_arcsec)
                               ))

    object_is_valid[invalid_objects] = False

    if len(invalid_objects[0]) > 0:
        message = "\nOmitted %d suspicious objects from " % len(invalid_objects[0])
        message += "the instance catalog:\n"
        n_bad_mag_norm = len(np.where(mag_norm>50.0)[0])
        message += "    %d had mag_norm > 50.0\n" % n_bad_mag_norm
        n_bad_av = len(np.where(np.logical_and(galactic_av==0.0, galactic_rv==0.0))[0])
        message += "    %d had galactic_Av == galactic_Rv == 0\n" % n_bad_av
        n_bad_axes = len(np.where(np.logical_and(object_type==_SERSIC_2D,
                                                 semi_major_arcsec<semi_minor_arcsec))[0])
        message += "    %d had semi_major_axis < semi_minor_axis\n" % n_bad_axes
>>>>>>> 61e2eab4
        warnings.warn(message)

    wav_int = None
    wav_gal = None

    gs_object_arr = []
    for i_obj in range(num_objects):
        if not object_is_valid[i_obj]:
            continue

        if object_type[i_obj] == _POINT_SOURCE:
            gs_type = 'pointSource'
        elif object_type[i_obj] == _SERSIC_2D:
            gs_type = 'sersic'

        # load the SED
        sed_obj = Sed()
        sed_obj.readSED_flambda(os.path.join(sed_dir, sed_name[i_obj]))
        fnorm = getImsimFluxNorm(sed_obj, mag_norm[i_obj])
        sed_obj.multiplyFluxNorm(fnorm)
        if internal_av[i_obj] != 0.0:
            if wav_int is None or not np.array_equal(sed_obj.wavelen, wav_int):
                a_int, b_int= sed_obj.setupCCMab()
                wav_int = copy.deepcopy(sed_obj.wavelen)

            sed_obj.addCCMDust(a_int, b_int,
                               A_v = internal_av[i_obj],
                               R_v = internal_rv[i_obj])

        if redshift[i_obj] != 0.0:
            sed_obj.redshiftSED(redshift[i_obj], dimming=True)

        sed_obj.resampleSED(wavelen_match=bp_dict.wavelenMatch)

        if galactic_av[i_obj] != 0.0:
            if wav_gal is None or not np.array_equal(sed_obj.wavelen, wav_gal):
                a_g, b_g = sed_obj.setupCCMab()
                wav_gal = copy.deepcopy(sed_obj.wavelen)

            sed_obj.addCCMDust(a_g, b_g,
                               A_v = galactic_av[i_obj],
                               R_v = galactic_rv[i_obj])

        gs_object = GalSimCelestialObject(gs_type,
                                          x_pupil[i_obj],
                                          y_pupil[i_obj],
                                          semi_major_radians[i_obj],
                                          semi_minor_radians[i_obj],
                                          semi_major_radians[i_obj],
                                          position_angle_radians[i_obj],
                                          sersic_index[i_obj],
                                          sed_obj,
                                          bp_dict,
                                          phot_params,
                                          gamma1=gamma1[i_obj],
                                          gamma2=gamma2[i_obj],
                                          kappa=kappa[i_obj],
                                          uniqueId=unique_id[i_obj])

        gs_object_arr.append(gs_object)

    gs_object_arr = np.array(gs_object_arr)

    # how close to the edge of the detector a source has
    # to be before we will just simulate it anyway
    pix_tol = 50.0

    # any source brighter than this will be considered
    # so bright that it should be simulated for all
    # detectors, just in case light scatters onto them.
    max_mag = 16.0

    # down-select mag_norm, x_pupil, and y_pupil
    # to only contain those objects that were
    # deemed to be valid above
    valid = np.where(object_is_valid)
    mag_norm = mag_norm[valid]
    x_pupil = x_pupil[valid]
    y_pupil = y_pupil[valid]

    assert len(mag_norm) == len(gs_object_arr)
    assert len(x_pupil) == len(gs_object_arr)
    assert len(y_pupil) == len(gs_object_arr)

    out_obj_dict = {}
    for det in lsst_camera():
        chip_name = det.getName()
        pixel_corners = getCornerPixels(chip_name, lsst_camera())
        x_min = pixel_corners[0][0]
        x_max = pixel_corners[2][0]
        y_min = pixel_corners[0][1]
        y_max = pixel_corners[3][1]
        xpix, ypix = pixelCoordsFromPupilCoords(x_pupil, y_pupil,
                                                chipName=chip_name,
                                                camera=lsst_camera())

        on_chip = np.where(np.logical_or(mag_norm<max_mag,
                           np.logical_and(xpix>x_min-pix_tol,
                           np.logical_and(xpix<x_max+pix_tol,
                           np.logical_and(ypix>y_min-pix_tol,
                                          ypix<y_max+pix_tol)))))

        out_obj_dict[chip_name] = gs_object_arr[on_chip]

    return gs_object_arr, out_obj_dict


def photometricParameters(phosim_commands):
    """
    Factory function to create a PhotometricParameters object based on
    the instance catalog commands.

    Parameters
    ----------
    dict
        The phosim commands provided by parsePhoSimInstanceFile.

    Returns
    -------
    lsst.sims.photUtils.PhotometricParameters
        The object containing the photometric parameters.

    Notes
    -----
    The gain is set to unity so that the resulting eimage has units of
    electrons/pixel.  Read noise and dark current are set to zero.
    The effects from all three of those will be added by the
    electronics chain readout code.
    """
    config = get_config()
    nsnap = phosim_commands['nsnap']
    vistime = phosim_commands['vistime']
    readout_time = config['electronics_readout']['readout_time']
    exptime = (vistime - (nsnap-1)*readout_time)/float(nsnap)
    return PhotometricParameters(exptime=exptime,
                                 nexp=nsnap,
                                 gain=1,
                                 readnoise=0,
                                 darkcurrent=0,
                                 bandpass=phosim_commands['bandpass'])


def phosim_obs_metadata(phosim_commands):
    """
    Factory function to create an ObservationMetaData object based
    on the PhoSim commands extracted from an instance catalog.

    Parameters
    ----------
    phosim_commands : dict
        Dictionary of PhoSim physics commands.

    Returns
    -------
    lsst.sims.utils.ObservationMetaData

    Notes
    -----
    The seeing from the instance catalog is the value at 500nm at
    zenith.  Do we need to do a band-specific calculation?
    """
    bandpass = phosim_commands['bandpass']
    obs_md = ObservationMetaData(pointingRA=phosim_commands['rightascension'],
                                 pointingDec=phosim_commands['declination'],
                                 mjd=phosim_commands['mjd'],
                                 rotSkyPos=phosim_commands['rotskypos'],
                                 bandpassName=bandpass,
                                 m5=LSSTdefaults().m5(bandpass),
                                 seeing=phosim_commands['FWHMeff'])
    # Set the OpsimMetaData attribute with the obshistID info.
    obs_md.OpsimMetaData = {'obshistID': phosim_commands['obshistid']}
    obs_md.OpsimMetaData['FWHMgeom'] = phosim_commands['FWHMgeom']
    obs_md.OpsimMetaData['FWHMeff'] = phosim_commands['FWHMeff']
    obs_md.OpsimMetaData['rawSeeing'] = phosim_commands['rawSeeing']
    obs_md.OpsimMetaData['altitude'] = phosim_commands['altitude']
    return obs_md


def parsePhoSimInstanceFile(fileName, numRows=None):
    """
    Read a PhoSim instance catalog into a Pandas dataFrame. Then use
    the information that was read-in to build and return a command
    dictionary and object dataFrame.

    Parameters
    ----------
    fileName : str
        The instance catalog filename.
    numRows : int, optional
        The number of rows to read from the instance catalog.
        If None (the default), then all of the rows will be read in.

    Returns
    -------
    namedtuple
        This contains the PhoSim commands, the objects, and the
        original DataFrames containing the header lines and object
        lines
    """

    commands = metadata_from_file(fileName)
    obs_metadata = phosim_obs_metadata(commands)
    phot_params = photometricParameters(commands)
    sources = sources_from_file(fileName,
                                obs_metadata,
                                phot_params,
                                numRows=numRows)

    return PhoSimInstanceCatalogContents(obs_metadata,
                                         phot_params,
                                         sources)


class ImSimConfiguration(object):
    """
    Configuration parameters for the simulation.  All parameters are
    set in a class-level dictionary to ensure that they are the same
    across all class instances.

    Individual parameter access is via section name:

    >>> config = get_config()
    >>> config['electronics_readout']['readout_time']
    3.
    """
    imsim_sections = defaultdict(dict)

    def __getitem__(self, section_name):
        return self.imsim_sections[section_name]

    def set_from_config(self, section_name, key, value):
        "Set the parameter value with the cast from a string applied."
        self[section_name][key] = self.cast(value)

    @staticmethod
    def cast(value):
        """
        Try to do sensible default casting of string representations
        of the parameters that are read from the config file.

        Parameters
        ----------
        value : str
            The string value returned, e.g., by ConfigParser.items(...).

        Returns
        -------
        None, int, float, str
            Depending on the first workable cast, in that order.
        """
        if value == 'None':
            return None
        try:
            if value.find('.') == -1 and value.find('e') == -1:
                return int(value)
            else:
                return float(value)
        except ValueError:
            # Return as the original string.
            return value


def get_config():
    """
    Get an ImSimConfiguration object with the current configuration.

    Returns
    -------
    ImSimConfiguration object
    """
    return ImSimConfiguration()


def read_config(config_file=None):
    """
    Read the configuration parameters for the simulation that are not
    given in the instance catalogs.

    Parameters
    ----------
    config_file : str, optional
        The file containing the configuration parameters.  If None
        (the default), then read the default parameters from
        data/default_imsim_configs.

    Returns
    -------
    dict ImSimConfiguration object
        An instance of ImSimConfiguration filled with the parameters from
        config_file.
    """
    my_config = ImSimConfiguration()
    cp = configparser.ConfigParser()
    cp.optionxform = str
    if config_file is None:
        config_file = os.path.join(lsstUtils.getPackageDir('imsim'),
                                   'data', 'default_imsim_configs')
    cp.read(config_file)
    for section in cp.sections():
        for key, value in cp.items(section):
            my_config.set_from_config(section, key, value)
    return my_config


def get_logger(log_level):
    """
    Set up standard logging module and set lsst.log to the same log
    level.

    Parameters
    ----------
    log_level : str
        This is converted to logging.<log_level> and set in the logging
        config.
    """
    # Setup logging output.
    logging.basicConfig(format="%(message)s", stream=sys.stdout)
    logger = logging.getLogger()
    logger.setLevel(eval('logging.' + log_level))

    # Set similar logging level for Stack code.
    if log_level == "CRITICAL":
        log_level = "FATAL"
    lsstLog.setLevel(lsstLog.getDefaultLoggerName(),
                     eval('lsstLog.%s' % log_level))

    return logger

def add_cosmic_rays(gs_interpreter, phot_params):
    """
    Add cosmic rays draw from a catalog of CRs extracted from single
    sensor darks.

    Parameters
    ----------
    gs_interpreter: lsst.sims.GalSimInterface.GalSimInterpreter
        The object that is actually drawing the images

    phot_params: lsst.sims.photUtils.PhotometricParameters
        An object containing the physical parameters characterizing
        the photometric properties of the telescope/camera system.

    Returns
    -------
    None
        Will act on gs_interpreter, adding cosmic rays to its images.
    """
    config = get_config()
    ccd_rate = config['cosmic_rays']['ccd_rate']
    if ccd_rate == 0:
        return
    catalog = config['cosmic_rays']['catalog']
    if catalog == 'default':
        catalog = os.path.join(lsstUtils.getPackageDir('imsim'),
                               'data', 'cosmic_ray_catalog.fits.gz')
    crs = CosmicRays.read_catalog(catalog, ccd_rate=ccd_rate)

    exptime = phot_params.nexp*phot_params.exptime
    for name, image in gs_interpreter.detectorImages.items():
        imarr = copy.deepcopy(image.array)
        gs_interpreter.detectorImages[name] = \
            galsim.Image(crs.paint(imarr, exptime=exptime), wcs=image.wcs)

    return None<|MERGE_RESOLUTION|>--- conflicted
+++ resolved
@@ -40,6 +40,7 @@
 
 _POINT_SOURCE = 1
 _SERSIC_2D = 2
+_RANDOM_WALK = 3
 
 __all__ = ['PhosimInstanceCatalogParseError',
            'photometricParameters', 'phosim_obs_metadata',
@@ -48,7 +49,7 @@
            'read_config', 'get_config', 'get_logger',
            'get_obs_lsstSim_camera',
            'add_cosmic_rays',
-           '_POINT_SOURCE', '_SERSIC_2D',
+           '_POINT_SOURCE', '_SERSIC_2D', '_RANDOM_WALK',
            'parsePhoSimInstanceFile']
 
 class PhosimInstanceCatalogParseError(RuntimeError):
@@ -155,145 +156,8 @@
     obs_md: ObservationMetaData
         The ObservationMetaData characterizing the pointing
 
-<<<<<<< HEAD
-    Returns
-    -------
-    pandas.DataFrame
-        A DataFrame with the columns expected by the sims code.
-    """
-    # Check for unhandled source types and emit warning if any are present.
-    valid_types = dict(point='pointSource',
-                       sersic2d='sersic',
-                       knots='RandomWalk')
-    invalid_types = set(df['SOURCE_TYPE']) - set(valid_types)
-    if invalid_types:
-        warnings.warn("Instance catalog contains unhandled source types:\n%s\nSkipping these."
-                      % '\n'.join(invalid_types))
-
-    columns = ('uniqueId', 'galSimType',
-               'magNorm', 'sedFilepath', 'redshift',
-               'raJ2000', 'decJ2000',
-               'halfLightRadius',
-               'minorAxis',
-               'majorAxis',
-               'positionAngle', 'sindex',
-               'properMotionRa', 'properMotionDec',
-               'parallax', 'radialVelocity')
-
-    # Process point sources and galaxies separately.
-    source_type = 'point'
-    stars = df.query("SOURCE_TYPE=='%s'" % source_type)
-    phosim_stars = pd.DataFrame(np.zeros((len(stars), len(columns))),
-                                index=stars.index,
-                                columns=columns)
-    phosim_stars['uniqueId'] = pd.to_numeric(stars['VALUE']).tolist()
-    phosim_stars['galSimType'] = valid_types[source_type]
-    phosim_stars['magNorm'] = pd.to_numeric(stars['MAG_NORM']).tolist()
-    phosim_stars['sedFilepath'] = stars['SED_NAME'].tolist()
-    phosim_stars['redshift'] = pd.to_numeric(stars['REDSHIFT']).tolist()
-    phosim_stars['raJ2000'] = pd.to_numeric(stars['RA']).tolist()
-    phosim_stars['decJ2000'] = pd.to_numeric(stars['DEC']).tolist()
-    phosim_stars['properMotionRa'] = pd.to_numeric(stars['PAR5']).tolist()
-    phosim_stars['properMotionDec'] = pd.to_numeric(stars['PAR6']).tolist()
-    phosim_stars['parallax'] = pd.to_numeric(stars['PAR7']).tolist()
-    phosim_stars['radialVelocity'] = pd.to_numeric(stars['PAR8']).tolist()
-    if len(phosim_stars) > 0:
-        phosim_stars = extract_extinction(stars, phosim_stars, 1)
-
-        mjd = ModifiedJulianDate(TAI=header['mjd'])
-        raICRS, decICRS = applyProperMotion(phosim_stars.raJ2000.values,
-                                            phosim_stars.decJ2000.values,
-                                            phosim_stars.properMotionRa.values,
-                                            phosim_stars.properMotionDec.values,
-                                            phosim_stars.parallax.values,
-                                            phosim_stars.radialVelocity.values,
-                                            mjd=mjd)
-
-        phosim_stars = phosim_stars.assign(raICRS=raICRS, decICRS=decICRS)
-
-    source_type = 'sersic2d'
-    galaxies = df.query("SOURCE_TYPE == '%s'" % source_type)
-    phosim_galaxies = pd.DataFrame(np.zeros((len(galaxies), len(columns))),
-                                   index=galaxies.index,
-                                   columns=columns)
-    phosim_galaxies['uniqueId'] = pd.to_numeric(galaxies['VALUE']).tolist()
-    phosim_galaxies['galSimType'] = valid_types[source_type]
-    phosim_galaxies['magNorm'] = pd.to_numeric(galaxies['MAG_NORM']).tolist()
-    phosim_galaxies['sedFilepath'] = galaxies['SED_NAME'].tolist()
-    phosim_galaxies['redshift'] = pd.to_numeric(galaxies['REDSHIFT']).tolist()
-    phosim_galaxies['raJ2000'] = pd.to_numeric(galaxies['RA']).tolist()
-    phosim_galaxies['decJ2000'] = pd.to_numeric(galaxies['DEC']).tolist()
-    phosim_galaxies['majorAxis'] = \
-        radiansFromArcsec(pd.to_numeric(galaxies['PAR1'])).tolist()
-    phosim_galaxies['minorAxis'] = \
-        radiansFromArcsec(pd.to_numeric(galaxies['PAR2'])).tolist()
-    phosim_galaxies['halfLightRadius'] = phosim_galaxies['majorAxis']
-    phosim_galaxies['positionAngle'] = \
-        (np.pi/180.*pd.to_numeric(galaxies['PAR3'])).tolist()
-    phosim_galaxies['sindex'] = pd.to_numeric(galaxies['PAR4']).tolist()
-    phosim_galaxies['gamma1'] = pd.to_numeric(galaxies['GAMMA1']).tolist()
-    phosim_galaxies['gamma2'] = pd.to_numeric(galaxies['GAMMA2']).tolist()
-    phosim_galaxies['kappa'] = pd.to_numeric(galaxies['KAPPA']).tolist()
-    n_gal = len(phosim_galaxies.raJ2000.values)
-    phosim_galaxies = phosim_galaxies.assign(raICRS=phosim_galaxies.raJ2000,
-                                             decICRS=phosim_galaxies.decJ2000,
-                                             properMotionRa=np.zeros(n_gal),
-                                             properMotionDec=np.zeros(n_gal),
-                                             parallax=np.zeros(n_gal),
-                                             radialVelocity=np.zeros(n_gal))
-
-    if len(phosim_galaxies) > 0:
-        phosim_galaxies = extract_extinction(galaxies, phosim_galaxies, 5)
-
-    # Finally, extracts the random walk components
-    source_type = 'knots'
-    knots = df.query("SOURCE_TYPE == '%s'" % source_type)
-    phosim_knots = pd.DataFrame(np.zeros((len(knots), len(columns))),
-                                   index=knots.index,
-                                   columns=columns)
-    phosim_knots['uniqueId'] = pd.to_numeric(knots['VALUE']).tolist()
-    phosim_knots['galSimType'] = valid_types[source_type]
-    phosim_knots['magNorm'] = pd.to_numeric(knots['MAG_NORM']).tolist()
-    phosim_knots['sedFilepath'] = knots['SED_NAME'].tolist()
-    phosim_knots['redshift'] = pd.to_numeric(knots['REDSHIFT']).tolist()
-    phosim_knots['raJ2000'] = pd.to_numeric(knots['RA']).tolist()
-    phosim_knots['decJ2000'] = pd.to_numeric(knots['DEC']).tolist()
-    phosim_knots['majorAxis'] = \
-        radiansFromArcsec(pd.to_numeric(knots['PAR1'])).tolist()
-    phosim_knots['minorAxis'] = \
-        radiansFromArcsec(pd.to_numeric(knots['PAR2'])).tolist()
-    phosim_knots['halfLightRadius'] = phosim_knots['majorAxis']
-    phosim_knots['positionAngle'] = \
-        (np.pi/180.*pd.to_numeric(knots['PAR3'])).tolist()
-    phosim_knots['sindex'] = pd.to_numeric(knots['PAR4']).tolist()
-    phosim_knots['gamma1'] = pd.to_numeric(knots['GAMMA1']).tolist()
-    phosim_knots['gamma2'] = pd.to_numeric(knots['GAMMA2']).tolist()
-    phosim_knots['kappa'] = pd.to_numeric(knots['KAPPA']).tolist()
-
-    if len(phosim_knots) > 0:
-        n_gal = len(phosim_knots.raJ2000.values)
-        phosim_knots = phosim_knots.assign(raICRS=phosim_knots.raJ2000,
-                                             decICRS=phosim_knots.decJ2000,
-                                             properMotionRa=np.zeros(n_gal),
-                                             properMotionDec=np.zeros(n_gal),
-                                             parallax=np.zeros(n_gal),
-                                             radialVelocity=np.zeros(n_gal))
-
-        phosim_knots = extract_extinction(knots, phosim_knots, 5)
-
-
-    return pd.concat((phosim_stars, phosim_galaxies, phosim_knots), ignore_index=True)
-
-
-def extract_extinction(raw_df, object_df, ext_par_start):
-    """
-    Extract the extinction parameters for the 4 possible cases as
-    described in
-    https://bitbucket.org/phosim/phosim_release/wiki/Instance%20Catalog
-=======
     phot_params: PhotometricParameters
         The PhotometricParameters characterizing this telescope
->>>>>>> 61e2eab4
 
     numRows: int (optional)
         The number of rows of the InstanceCatalog to read in (including the
@@ -392,30 +256,20 @@
                 if params[i_gal_dust_model].lower() != 'none':
                     galactic_av[i_obj] = float(params[i_gal_dust_model+1])
                     galactic_rv[i_obj] =float(params[i_gal_dust_model+2])
-
-<<<<<<< HEAD
-    Returns
-    -------
-    namedtuple
-        A tuple of DataFrames containing the accepted and rejected objects.
-    """
-    bad_row_queries = ('(galSimType=="sersic" and majorAxis < minorAxis)',
-                       '(galSimType=="RandomWalk" and sindex < 1)',
-                       '(magNorm > 50)',
-                       '(galacticAv==0 and galacticRv==0)')
-
-    rejected = dict((query, phoSimObjects.query(query))
-                    for query in bad_row_queries)
-    all_rejected = \
-        pd.concat(rejected.values(), ignore_index=True).drop_duplicates()
-    accepted = phoSimObjects.query('not (' + ' or '.join(bad_row_queries) + ')')
-    if len(all_rejected) != 0:
-        message = "\nOmitted %i suspicious objects from" % len(all_rejected)
-        message += " the instance catalog satisfying:\n"
-        for query, objs in rejected.items():
-            message += "%i  %s\n" % (len(objs), query)
-        message += "Some rows may satisfy more than one condition.\n"
-=======
+            elif params[12].lower() == 'knots':
+                object_type[i_obj] = _RANDOM_WALK
+                semi_major_arcsec[i_obj] = float(params[13])
+                semi_minor_arcsec[i_obj] = float(params[14])
+                position_angle_degrees[i_obj] = float(params[15])
+                sersic_index[i_obj] = int(params[16])
+                i_gal_dust_model = 18
+                if params[17].lower() != 'none':
+                    i_gal_dust_model = 20
+                    internal_av[i_obj] = float(params[18])
+                    internal_rv[i_obj] = float(params[19])
+                if params[i_gal_dust_model].lower() != 'none':
+                    galactic_av[i_obj] = float(params[i_gal_dust_model+1])
+                    galactic_rv[i_obj] =float(params[i_gal_dust_model+2])
             else:
                 raise RuntimeError("Do not know how to handle "
                                    "object type: %s" % params[12])
@@ -447,7 +301,9 @@
                                mag_norm>50.0,
                                np.logical_and(galactic_av==0.0, galactic_rv==0.0),
                                np.logical_and(object_type==_SERSIC_2D,
-                                              semi_major_arcsec<semi_minor_arcsec)
+                                              semi_major_arcsec<semi_minor_arcsec),
+                               np.logical_and(object_type==_RANDOM_WALK,
+                                              sersic_index<=0)
                                ))
 
     object_is_valid[invalid_objects] = False
@@ -462,7 +318,8 @@
         n_bad_axes = len(np.where(np.logical_and(object_type==_SERSIC_2D,
                                                  semi_major_arcsec<semi_minor_arcsec))[0])
         message += "    %d had semi_major_axis < semi_minor_axis\n" % n_bad_axes
->>>>>>> 61e2eab4
+        n_bad_knots = len(np.where(np.logical_and(object_type==_RANDOM_WALK,sersic_index<=0))[0])
+        message += "    %d had n_points <= 0 \n" % n_bad_knots
         warnings.warn(message)
 
     wav_int = None
@@ -477,6 +334,8 @@
             gs_type = 'pointSource'
         elif object_type[i_obj] == _SERSIC_2D:
             gs_type = 'sersic'
+        elif object_type[i_obj] == _RANDOM_WALK:
+            gs_type = 'RandomWalk'
 
         # load the SED
         sed_obj = Sed()
