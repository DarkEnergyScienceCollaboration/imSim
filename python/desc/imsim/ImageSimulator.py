--- conflicted
+++ resolved
@@ -85,6 +85,7 @@
         self.create_centroid_file = create_centroid_file
         self.psf = psf
         self.outdir = outdir
+        self.camera_wrapper = LSSTCameraWrapper()
         if sensor_list is None:
             sensor_list = self._get_all_sensors()
         self.logger.debug("parsing instance catalog for %d sensors",
@@ -92,17 +93,9 @@
         self.obs_md, self.phot_params, sources \
             = parsePhoSimInstanceFile(instcat, sensor_list, numRows=numRows)
         self.gs_obj_dict = sources[1]
-        self.camera_wrapper = LSSTCameraWrapper()
         self.apply_sensor_model = apply_sensor_model
         self.file_id = file_id
         self._make_gs_interpreters(seed, sensor_list, file_id)
-<<<<<<< HEAD
-        self.log_level = log_level
-        self.logger = get_logger(self.log_level, name='ImageSimulator')
-        if not self.gs_obj_arr:
-            self.logger.warning("No object entries in %s", instcat)
-=======
->>>>>>> 2bf5c5b0
 
     def _make_gs_interpreters(self, seed, sensor_list, file_id):
         """
