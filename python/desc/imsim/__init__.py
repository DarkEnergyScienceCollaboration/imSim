--- conflicted
+++ resolved
@@ -9,13 +9,9 @@
 from .camera_readout import *
 from .focalplane_info import *
 from .skyModel import *
-<<<<<<< HEAD
 from .cosmic_rays import *
 from .optical_system import OpticalZernikes
-from .fopen import *
-=======
 from .atmPSF import *
 from .sed_wrapper import *
 from .fopen import *
-from .bleed_trails import *
->>>>>>> ae0e09d5
+from .bleed_trails import *