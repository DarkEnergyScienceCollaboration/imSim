--- conflicted
+++ resolved
@@ -9,13 +9,9 @@
 from .camera_readout import *
 from .focalplane_info import *
 from .skyModel import *
-<<<<<<< HEAD
 from .ImageSimulator import *
+from .atmPSF import *
 from .fopen import *
 from .trim import *
 from .sed_wrapper import *
-from .bleed_trails import *
-=======
-from .atmPSF import *
-from .fopen import *
->>>>>>> c6db2b7f
+from .bleed_trails import *