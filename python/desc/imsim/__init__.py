--- conflicted
+++ resolved
@@ -9,10 +9,6 @@
 from .camera_readout import *
 from .focalplane_info import *
 from .skyModel import *
-<<<<<<< HEAD
 from .sed_wrapper import *
 from .fopen import *
-=======
-from .fopen import *
-from .bleed_trails import *
->>>>>>> 2ec66055
+from .bleed_trails import *