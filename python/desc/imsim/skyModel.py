--- conflicted
+++ resolved
@@ -3,29 +3,15 @@
 Note that this extends the default classes located in
 sims_GalSimInterface/python/lsst/sims/GalSimInterface/galSimNoiseAndBackground.py
 '''
-
 from __future__ import absolute_import, division
-<<<<<<< HEAD
-from collections import namedtuple
 import numpy as np
 import astropy.units as u
 import galsim
-=======
-
-import astropy.units as u
-
-import galsim
-
-import lsst.sims.skybrightness as skybrightness
 import lsst.sims.coordUtils
-from lsst.sims.GalSimInterface.galSimNoiseAndBackground import NoiseAndBackgroundBase
->>>>>>> 6d3478a3
-from lsst.sims.photUtils import BandpassDict
+from lsst.sims.photUtils import BandpassDict, Sed
 import lsst.sims.skybrightness as skybrightness
 from lsst.sims.GalSimInterface.galSimNoiseAndBackground import NoiseAndBackgroundBase
-from lsst.sims.photUtils import Sed
-<<<<<<< HEAD
-from .imSim import get_config, get_logger
+from .imSim import get_config, get_logger, get_obs_lsstSim_camera
 
 __all__ = ['make_sky_model', 'SkyCountsPerSec', 'ESOSkyModel',
            'ESOSiliconSkyModel', 'FastSiliconSkyModel']
@@ -48,12 +34,6 @@
     return ESOSkyModel(obs_metadata, photParams, seed=seed,
                        bandpassDict=bandpassDict, addNoise=addNoise,
                        addBackground=addBackground, logger=logger)
-=======
-
-from . import get_obs_lsstSim_camera
-
-__all__ = ['SkyCountsPerSec', 'ESOSkyModel']
->>>>>>> 6d3478a3
 
 
 class SkyCountsPerSec(object):
@@ -105,8 +85,6 @@
         return sky_counts_persec
 
 
-<<<<<<< HEAD
-=======
 def get_chip_center(chip_name, camera):
     """
     Get center of the chip in focal plane pixel coordinates
@@ -140,9 +118,6 @@
     return center_x, center_y
 
 
->>>>>>> 6d3478a3
-# Here we are defining our own class derived from NoiseAndBackgroundBase for
-# use instead of ExampleCCDNoise
 class ESOSkyModel(NoiseAndBackgroundBase):
     """
     This class wraps the GalSim class CCDNoise.  This derived class returns
@@ -171,10 +146,6 @@
         # Computing the skybrightness.SkyModel object is expensive, so
         # do it only once in the constructor.
         self.skyModel = skybrightness.SkyModel(mags=False)
-        ra = np.array([self.obs_metadata.pointingRA])
-        dec = np.array([self.obs_metadata.pointingDec])
-        mjd = self.obs_metadata.mjd.TAI
-        self.skyModel.setRaDecMjd(ra, dec, mjd, degrees=True)
 
         self.addNoise = addNoise
         self.addBackground = addBackground
@@ -188,13 +159,8 @@
         else:
             self.randomNumbers = galsim.UniformDeviate(seed)
 
-<<<<<<< HEAD
     def addNoiseAndBackground(self, image, bandpass='u', m5=None,
                               FWHMeff=None, photParams=None, detector=None):
-=======
-    def addNoiseAndBackground(self, image, bandpass=None, m5=None,
-                              FWHMeff=None, photParams=None, chipName=None):
->>>>>>> 6d3478a3
         """
         This method actually adds the sky background and noise to an image.
 
@@ -214,40 +180,11 @@
         PhotometricParameters class that carries details about the
         photometric response of the telescope.  Defaults to None.
 
-        @param [in] chipName is the name of the sensor being considered,
-        e.g., "R:2,2 S:1,1".
+        @param [in] detector is the sensor being considered.
 
         @param [out] the input image with the background and noise model added to it.
         """
-        camera = get_obs_lsstSim_camera()
-        center_x, center_y = get_chip_center(chipName, camera)
-
-<<<<<<< HEAD
-        skyCounts = self.sky_counts()
-
-        image = image.copy()
-=======
-        # calculate the sky background to be added to each pixel
-        skyModel = skybrightness.SkyModel(mags=False)
-        ra, dec = lsst.sims.coordUtils.raDecFromPixelCoords(
-            xPix=center_x, yPix=center_y, chipName=chipName, camera=camera,
-            obs_metadata=self.obs_metadata, epoch=2000.0,
-            includeDistortion=True)
-        mjd = self.obs_metadata.mjd.TAI
-        skyModel.setRaDecMjd(ra, dec, mjd, degrees=True)
-
-        bandPassName = self.obs_metadata.bandpass
-        bandPassdic = BandpassDict.loadTotalBandpassesFromFiles(['u', 'g', 'r', 'i', 'z', 'y'])
-
-        # Since we are only producing one eimage, account for cases
-        # where nsnap > 1 with an effective exposure time for the
-        # visit as a whole.  TODO: Undo this change when we write
-        # separate images per exposure.
-        exposureTime = photParams.nexp * photParams.exptime
-
-        skycounts_persec = SkyCountsPerSec(skyModel, photParams, bandPassdic)
-        skyCounts = skycounts_persec(bandPassName) * exposureTime * u.s
->>>>>>> 6d3478a3
+        skyCounts = self.sky_counts(detector.name)
 
         if self.addBackground:
             image += skyCounts
@@ -262,12 +199,8 @@
             skyLevel = skyCounts*photParams.gain
 
         if self.addNoise:
-<<<<<<< HEAD
             noiseModel \
                 = self.getNoiseModel(skyLevel=skyLevel, photParams=photParams)
-=======
-            noiseModel = self.getNoiseModel(skyLevel=skyLevel, photParams=photParams)
->>>>>>> 6d3478a3
             image.addNoise(noiseModel)
 
         return image
@@ -287,12 +220,27 @@
                                gain=photParams.gain,
                                read_noise=photParams.readnoise)
 
-    def sky_counts(self):
-        """
+    def sky_counts(self, chipName):
+        """
+        Parameters
+        ----------
+        chipName: str
+           The name of the sensor at which the sky background will be
+           evaluated.
+
         Returns
         -------
         float: sky background counts per pixel.
         """
+        camera = get_obs_lsstSim_camera()
+        center_x, center_y = get_chip_center(chipName, camera)
+        ra, dec = lsst.sims.coordUtils.raDecFromPixelCoords(
+            xPix=center_x, yPix=center_y, chipName=chipName,
+            camera=camera, obs_metadata=self.obs_metadata, epoch=2000.0,
+            includeDistortion=True)
+        mjd = self.obs_metadata.mjd.TAI
+        self.skyModel.setRaDecMjd(ra, dec, mjd, degrees=True)
+
         bandPassName = self.obs_metadata.bandpass
 
         # Since we are only producing one eimage, account for cases
@@ -317,6 +265,7 @@
                                                   seed=seed,
                                                   bandpassDict=bandpassDict,
                                                   logger=logger)
+
     def addNoiseAndBackground(self, image, bandpass=None, m5=None,
                               FWHMeff=None, photParams=None, detector=None):
         """
@@ -351,8 +300,8 @@
             xmin = i*dx + 1
             xmax = (i + 1)*dx
             for j in range(ny):
-                self.logger.info("FastSiliconSkyModel: processing amp %d" %
-                                 (i*ny + j + 1))
+                self.logger.debug("FastSiliconSkyModel: processing amp %d" %
+                                  (i*ny + j + 1))
                 ymin = j*dy + 1
                 ymax = (j + 1)*dy
 
@@ -380,7 +329,7 @@
                 mean_pixel_area = temp_amp.array.mean()
 
                 # Scale by the sky counts.
-                temp_amp *= self.sky_counts()/mean_pixel_area
+                temp_amp *= self.sky_counts(detector.name)/mean_pixel_area
 
                 # Include pixel area scaling from electrostatic distortions.
                 temp_amp *= sensor_area
@@ -467,7 +416,6 @@
     def addNoiseAndBackground(self, image, bandpass=None, m5=None,
                               FWHMeff=None, photParams=None, detector=None):
         """
-<<<<<<< HEAD
         This method adds the sky background and noise to an image.
 
         Parameters
@@ -495,7 +443,8 @@
         if detector is None:
             raise RuntimeError("A detector must be specified.")
 
-        return self.process_photons(image.copy(), self.sky_counts(), detector)
+        return self.process_photons(image, self.sky_counts(detector.name),
+                                    detector)
 
     def process_photons(self, image, skyCounts, detector, chunk_size=int(5e6)):
         tree_rings = detector.tree_rings
@@ -577,20 +526,4 @@
         # Return the total number of sky bg photons drawn from a
         # Poisson distribution.
         return int(galsim.PoissonDeviate(self.randomNumbers,
-                                         mean=npix*skyCounts)())
-
-
-def get_skyModel_params():
-    """
-    Get the zero points and reference magnitude for the sky model.
-
-    Returns
-    -------
-    dict : the skyModel zero points and reference magnitudes.
-    """
-    config = get_config()
-    return config['skyModel_params']
-=======
-        return galsim.CCDNoise(self.randomNumbers, sky_level=skyLevel,
-                               gain=photParams.gain, read_noise=photParams.readnoise)
->>>>>>> 6d3478a3
+                                         mean=npix*skyCounts)())