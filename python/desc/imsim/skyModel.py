--- conflicted
+++ resolved
@@ -11,14 +11,6 @@
 from lsst.sims.photUtils import BandpassDict, Sed
 import lsst.sims.skybrightness as skybrightness
 from lsst.sims.GalSimInterface.galSimNoiseAndBackground import NoiseAndBackgroundBase
-<<<<<<< HEAD
-from lsst.sims.photUtils import BandpassDict
-from lsst.sims.photUtils import Sed
-
-from . import get_obs_lsstSim_camera
-
-__all__ = ['SkyCountsPerSec', 'ESOSkyModel', 'get_chip_center']
-=======
 from .imSim import get_config, get_logger, get_obs_lsstSim_camera
 
 __all__ = ['make_sky_model', 'SkyCountsPerSec', 'ESOSkyModel',
@@ -42,7 +34,6 @@
     return ESOSkyModel(obs_metadata, photParams, seed=seed,
                        bandpassDict=bandpassDict, addNoise=addNoise,
                        addBackground=addBackground, logger=logger)
->>>>>>> 281071fd
 
 
 class SkyCountsPerSec(object):
@@ -242,20 +233,10 @@
         float: sky background counts per pixel.
         """
         camera = get_obs_lsstSim_camera()
-<<<<<<< HEAD
-        center_x, center_y = get_chip_center(detector.name, camera)
-
-        # calculate the sky background to be added to each pixel
-        skyModel = skybrightness.SkyModel(mags=False)
-        ra, dec = lsst.sims.coordUtils.raDecFromPixelCoords(
-            xPix=center_x, yPix=center_y, chipName=detector.name, camera=camera,
-            obs_metadata=self.obs_metadata, epoch=2000.0,
-=======
         center_x, center_y = get_chip_center(chipName, camera)
         ra, dec = lsst.sims.coordUtils.raDecFromPixelCoords(
             xPix=center_x, yPix=center_y, chipName=chipName,
             camera=camera, obs_metadata=self.obs_metadata, epoch=2000.0,
->>>>>>> 281071fd
             includeDistortion=True)
         mjd = self.obs_metadata.mjd.TAI
         self.skyModel.setRaDecMjd(ra, dec, mjd, degrees=True)
