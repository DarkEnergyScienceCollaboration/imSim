'''
Classes to represent realistic sky models.
Note that this extends the default classes located in
sims_GalSimInterface/python/lsst/sims/GalSimInterface/galSimNoiseAndBackground.py
'''
from __future__ import absolute_import, division
import numpy as np
import astropy.units as u
import galsim
import lsst.sims.coordUtils
from lsst.sims.photUtils import BandpassDict, Sed
import lsst.sims.skybrightness as skybrightness
from lsst.sims.GalSimInterface.galSimNoiseAndBackground import NoiseAndBackgroundBase
from .imSim import get_config, get_logger, get_obs_lsstSim_camera

__all__ = ['make_sky_model', 'SkyCountsPerSec', 'ESOSkyModel',
           'ESOSiliconSkyModel', 'FastSiliconSkyModel']


def make_sky_model(obs_metadata, photParams, seed=None, bandpassDict=None,
                   addNoise=True, addBackground=True, apply_sensor_model=False,
                   logger=None, fast_silicon=True):
    "Function to provide ESOSkyModel object."
    if apply_sensor_model:
        if fast_silicon:
            return FastSiliconSkyModel(obs_metadata, photParams,
                                       seed=seed,
                                       bandpassDict=bandpassDict,
                                       logger=logger)
        else:
            return ESOSiliconSkyModel(obs_metadata, photParams, seed=seed,
                                      bandpassDict=bandpassDict,
                                      logger=logger)
    return ESOSkyModel(obs_metadata, photParams, seed=seed,
                       bandpassDict=bandpassDict, addNoise=addNoise,
                       addBackground=addBackground, logger=logger)


class SkyCountsPerSec(object):
    """
    This is a class that is used to calculate the number of sky counts per
    second.
    """
    def __init__(self, skyModel, photParams, bandpassdic):
        """

        @param [in] skyModel is an instantation of the skybrightness.SkyModel
        class that carries information about the sky for the current conditions.

        @photParams [in] is an instantiation of the
        PhotometricParameters class that carries details about the
        photometric response of the telescope.

        @bandpassdic [in] is an instantation of the Bandpassdict class that
        holds the bandpasses.
        """

        self.skyModel = skyModel
        self.photParams = photParams
        self.bandpassdic = bandpassdic

    def __call__(self, filter_name='u', magNorm=None):
        """
        This method calls the SkyCountsPerSec object and calculates the sky
        counts.

        @param [in] filter_name is a string that indicates the name of the filter
        for which to make the calculation.

        @param [in] magNorm is an option to calculate the sky counts for a given
        magnitude.  When calculating the counts from just the information in skyModel
        this should be set as MagNorm=None.
        """

        bandpass = self.bandpassdic[filter_name]
        wave, spec = self.skyModel.returnWaveSpec()
        skymodel_Sed = Sed(wavelen=wave, flambda=spec[0, :])
        if magNorm:
            skymodel_fluxNorm = skymodel_Sed.calcFluxNorm(magNorm, bandpass)
            skymodel_Sed.multiplyFluxNorm(skymodel_fluxNorm)
        sky_counts = skymodel_Sed.calcADU(bandpass=bandpass, photParams=self.photParams)
        expTime = self.photParams.nexp * self.photParams.exptime * u.s
        sky_counts_persec = sky_counts * 0.2**2 / expTime

        return sky_counts_persec


def get_chip_center(chip_name, camera):
    """
    Get center of the chip in focal plane pixel coordinates

    Parameters
    ----------
    chip_name: str
        The name of the chip, e.g., "R:2,2 S:1,1".
    camera: lsst.afw.cameraGeom.camera.Camera
        The camera object, e.g., LsstSimMapper().camera.

    Returns
    -------
    (float, float): focal plane pixel coordinates of chip center.
    """
    corner_list = lsst.sims.coordUtils.getCornerPixels(chip_name, camera)

    x_pix_list = []
    y_pix_list = []

    for corner in corner_list:
        x_pix_list.append(corner[0])
        y_pix_list.append(corner[1])

    center_x = 0.25*(x_pix_list[0] + x_pix_list[1] +
                     x_pix_list[2] + x_pix_list[3])

    center_y = 0.25*(y_pix_list[0] + y_pix_list[1] +
                     y_pix_list[2] + y_pix_list[3])

    return center_x, center_y


class ESOSkyModel(NoiseAndBackgroundBase):
    """
    This class wraps the GalSim class CCDNoise.  This derived class returns
    a sky model based on the ESO model as implemented in
    """
    def __init__(self, obs_metadata, photParams, seed=None, bandpassDict=None,
                 addNoise=True, addBackground=True, logger=None):
        """
        @param [in] addNoise is a boolean telling the wrapper whether or not
        to add noise to the image

        @param [in] addBackground is a boolean telling the wrapper whether
        or not to add the skybackground to the image

        @param [in] seed is an (optional) int that will seed the
        random number generator used by the noise model. Defaults to None,
        which causes GalSim to generate the seed from the system.
        """

        self.obs_metadata = obs_metadata
        self.photParams = photParams

        if bandpassDict is None:
            self.bandpassDict = BandpassDict.loadBandpassesFromFiles()[0]

        # Computing the skybrightness.SkyModel object is expensive, so
        # do it only once in the constructor.
        self.skyModel = skybrightness.SkyModel(mags=False)

        self.addNoise = addNoise
        self.addBackground = addBackground
        if logger is not None:
            self.logger = logger
        else:
            self.logger = get_logger('INFO')

        if seed is None:
            self.randomNumbers = galsim.UniformDeviate()
        else:
            self.randomNumbers = galsim.UniformDeviate(seed)

<<<<<<< HEAD
    def addNoiseAndBackground(self, image, bandpass='u', m5=None,
=======
    def addNoiseAndBackground(self, image, bandpass=None, m5=None,
>>>>>>> 2ec66055
                              FWHMeff=None, photParams=None, detector=None):
        """
        This method actually adds the sky background and noise to an image.

        Note: default parameters are defined in

        sims_photUtils/python/lsst/sims/photUtils/photometricDefaults.py

        @param [in] image is the GalSim image object to which the background
        and noise are being added.

        @param [in] bandpass is a CatSim bandpass object (not a GalSim bandpass
        object) characterizing the filter through which the image is being taken.

        @param [in] FWHMeff is the FWHMeff in arcseconds

        @param [in] photParams is an instantiation of the
        PhotometricParameters class that carries details about the
        photometric response of the telescope.  Defaults to None.

        @param [in] detector is the sensor being considered.

        @param [out] the input image with the background and noise model added to it.
        """
<<<<<<< HEAD
        skyCounts = self.sky_counts(detector.name)

        if self.addBackground:
            image += skyCounts
            # If we are adding the skyCounts to the image, we
            # should set skyLevel=0 in the call to the noise model.
            # skyLevel is just used to calculate the level of Poisson
            # noise.  If the sky background is included in the image,
            # the Poisson noise will be calculated from the actual
            # image brightness.
            skyLevel = 0.0
        else:
            skyLevel = skyCounts*photParams.gain

        if self.addNoise:
            noiseModel \
                = self.getNoiseModel(skyLevel=skyLevel, photParams=photParams)
            image.addNoise(noiseModel)

        return image

    def getNoiseModel(self, skyLevel=0.0, photParams=None):
        """
        This method returns the noise model implemented for this wrapper
        class.

        This is currently the same as implemented in ExampleCCDNoise.
        This routine can both Poisson fluctuate the background and add
        read noise.  We turn off the read noise by adjusting the
        parameters in the photParams.
        """

        return galsim.CCDNoise(self.randomNumbers, sky_level=skyLevel,
                               gain=photParams.gain,
                               read_noise=photParams.readnoise)

    def sky_counts(self, chipName):
        """
        Parameters
        ----------
        chipName: str
           The name of the sensor at which the sky background will be
           evaluated.

        Returns
        -------
        float: sky background counts per pixel.
        """
=======
        chipName = detector.name
>>>>>>> 2ec66055
        camera = get_obs_lsstSim_camera()
        center_x, center_y = get_chip_center(chipName, camera)
        ra, dec = lsst.sims.coordUtils.raDecFromPixelCoords(
            xPix=center_x, yPix=center_y, chipName=chipName,
            camera=camera, obs_metadata=self.obs_metadata, epoch=2000.0,
            includeDistortion=True)
        mjd = self.obs_metadata.mjd.TAI
        self.skyModel.setRaDecMjd(ra, dec, mjd, degrees=True)

        bandPassName = self.obs_metadata.bandpass

        # Since we are only producing one eimage, account for cases
        # where nsnap > 1 with an effective exposure time for the
        # visit as a whole.  TODO: Undo this change when we write
        # separate images per exposure.
        exposureTime = self.photParams.nexp*self.photParams.exptime
        skycounts_persec = SkyCountsPerSec(self.skyModel, self.photParams,
                                           self.bandpassDict)
        return float(skycounts_persec(bandPassName)*exposureTime*u.s)

class FastSiliconSkyModel(ESOSkyModel):
    """
    This version produces a sky background image by scaling the counts
    in each pixel by the areas of distorted pixel geometries in the
    galsim.Silicon model to account for electrostatic effects such as
    tree rings.
    """
    def __init__(self, obs_metadata, photParams, seed=None,
                 bandpassDict=None, logger=None):
        super(FastSiliconSkyModel, self).__init__(obs_metadata, photParams,
                                                  seed=seed,
                                                  bandpassDict=bandpassDict,
                                                  logger=logger)

    def addNoiseAndBackground(self, image, bandpass=None, m5=None,
                              FWHMeff=None, photParams=None, detector=None):
        """
        Add the sky level counts to the image, rescale by the distorted
        pixel areas to account for tree rings, etc., then add Poisson noise.
        This implementation is based on GalSim/devel/lsst/treering_skybg2.py.
        """
        if detector is None:
            raise RuntimeError("A GalSimDetector object must be provided.")

        # Create a SiliconSensor object to handle the calculations
        # of the quantities related to the pixel boundary distortions
        # from electrostatic effects such as tree rings, etc..
        # Use the transpose=True option since "eimages" of LSST sensors
        # follow the Camera Coordinate System convention where the
        # parallel transfer direction is along the x-axis.
        nrecalc = 1e300 # disable pixel boundary updating.
        sensor = galsim.SiliconSensor(rng=self.randomNumbers,
                                      nrecalc=nrecalc,
                                      treering_func=detector.tree_rings.func,
                                      treering_center=detector.tree_rings.center,
                                      transpose=True)

        # Loop over amplifiers to save memory when storing the 36
        # pixel vertices per pixel.
        nrow, ncol = image.array.shape
        nx, ny = 2, 8
        dx = ncol//nx
        dy = nrow//ny

        for i in range(nx):
            xmin = i*dx + 1
            xmax = (i + 1)*dx
            for j in range(ny):
                self.logger.debug("FastSiliconSkyModel: processing amp %d" %
                                  (i*ny + j + 1))
                ymin = j*dy + 1
                ymax = (j + 1)*dy

                # Create a temporary image with the detector wcs to
                # contain the single amp data.
                temp_image = galsim.ImageF(ncol, nrow, wcs=detector.wcs)

                # Include a 2-pixel buffer around the perimeter of the
                # amp region to account for charge redistribution
                # across pixel boundaries into and out of neighboring
                # segments.
                buf = 2
                bounds = (galsim.BoundsI(xmin-buf, xmax+buf, ymin-buf, ymax+buf)
                          & temp_image.bounds)
                temp_amp = temp_image[bounds]

                # Compute the pixel areas as distorted by tree rings, etc..
                sensor_area = sensor.calculate_pixel_areas(temp_amp)

                # Apply distortion from wcs.
                temp_amp.wcs.makeSkyImage(temp_amp, sky_level=1.)

                # Since sky_level was 1, the temp_amp array at this
                # point contains the pixel areas.
                mean_pixel_area = temp_amp.array.mean()

                # Scale by the sky counts.
                temp_amp *= self.sky_counts(detector.name)/mean_pixel_area

                # Include pixel area scaling from electrostatic distortions.
                temp_amp *= sensor_area

                # Add Poisson noise.
                noise = galsim.PoissonNoise(self.randomNumbers)
                temp_amp.addNoise(noise)

                # Actual bounds of the amplifier segment to be filled.
                amp_bounds = galsim.BoundsI(xmin, xmax, ymin, ymax)

                # Add the single amp image to the final full CCD image.
                image[amp_bounds] += temp_image[amp_bounds]
        return image


class ESOSiliconSkyModel(ESOSkyModel):
    """
    This is a subclass of ESOSkyModel and applies the galsim.Silicon
    sensor model to the sky background photons derived from the ESO
    sky brightness model.
    """
    def __init__(self, obs_metadata, photParams, seed=None, bandpassDict=None,
                 logger=None):
        """
        Parameters
        ----------
        obs_metadata: lsst.sims.utils.ObservationMetaData
            Visit-specific data such as pointing direction,
            observation time, seeing, bandpass info, etc..  This info
            is extracted from the phosim instance catalog headers.
        photParams: lsst.sims.photUtils.PhotometricParameters
            Visit-specific photometric parameters, such as exposure time, gain,
            bandpass, etc..
        seed: int, optional
            Seed value passed to the random number generator used by
            the noise model. Defaults to None, which causes GalSim to
            generate the seed from the system.
        bandpassDict: lsst.sims.photUtils.BandpassDict, optional
            Bandpass dictionary used by the sims code.  If None (default),
            the BandpassDict.loadBandpassesFromFiles function is called
            which reads in the standard LSST bandpasses.
        """
        super(ESOSiliconSkyModel, self).__init__(obs_metadata, photParams,
                                                 seed=seed,
                                                 bandpassDict=bandpassDict,
                                                 addNoise=addNoise,
                                                 addBackground=addBackground,
                                                 logger=logger)

        # Wavelength and angle samplers need only be constructed at
        # most once per SED and bandpass, so build them lazily as
        # properties.
        self._waves = None
        self._angles = None

    @property
    def waves(self):
        if self._waves is None:
            sed = galsim.SED(galsim.LookupTable(x=self.skyModel.wave,
                                                f=self.skyModel.spec[0,:]),
                             wave_type='nm', flux_type='flambda')
            bandPassName = self.obs_metadata.bandpass
            bandpass = self.bandpassDict[bandPassName]
            index = np.where(bandpass.sb != 0)
            gs_bandpass \
                = galsim.Bandpass(galsim.LookupTable(x=bandpass.wavelen[index],
                                                     f=bandpass.sb[index]),
                                  wave_type='nm')
            self._waves = galsim.WavelengthSampler(sed=sed,
                                                   bandpass=gs_bandpass,
                                                   rng=self.randomNumbers)
        return self._waves

    @property
    def angles(self):
        if self._angles is None:
            fratio = 1.234  # From https://www.lsst.org/scientists/keynumbers
            obscuration = 0.606  # (8.4**2 - 6.68**2)**0.5 / 8.4
            self._angles \
                = galsim.FRatioAngles(fratio, obscuration, self.randomNumbers)
        return self._angles

    def addNoiseAndBackground(self, image, bandpass=None, m5=None,
                              FWHMeff=None, photParams=None, detector=None):
        """
        This method adds the sky background and noise to an image.

        Parameters
        ----------
        image: galsim.Image
            The GalSim image object to which the background and noise
            are being added.
        bandpass: lsst.sims.photUtils.Bandpass [None]
            This is here just for interface compatibility with the
            base class.
        m5: float [None]
            Not used in this function.
        FWHMeff: float [None]
            Not used in this function.
        photParams: lsst.sims.photUtils.PhotometricParameters, optional
            Object that carries details about the photometric response
            of the telescope.  Default: None
        detector: GalSimDetector
            This is used to pass the tree ring model to the sensor model.

        Returns
        -------
        galsim.Image: The image with the sky background and noise added.
        """
        if detector is None:
            raise RuntimeError("A detector must be specified.")

        return self.process_photons(image, self.sky_counts(detector.name),
                                    detector)

    def process_photons(self, image, skyCounts, detector, chunk_size=int(5e6)):
        tree_rings = detector.tree_rings

        # Add photons by amplifier since a full 4k x 4k sensor uses too much
        # memory to represent all of the pixel vertices.

        # imSim images use the Camera Coordinate System where the
        # parallel transfer direction is along the x-axis:
        nx, ny = 2, 8
        nrow, ncol = image.array.shape
        dx = ncol//nx   # number of pixels in x for an amp
        dy = nrow//ny   # number of pixels in y
        # Disable the updating of the pixel boundaries by
        # setting nrecalc to 1e300
        nrecalc = 1e300
        sensor = galsim.SiliconSensor(rng=self.randomNumbers,
                                      nrecalc=nrecalc,
                                      treering_center=tree_rings.center,
                                      treering_func=tree_rings.func,
                                      transpose=True)
        for i in range(nx):
            # galsim boundaries start at 1 and include pixels at both ends.
            xmin = i*dx + 1
            xmax = (i + 1)*dx
            for j in range(ny):
                self.logger.info("ESOSiliconSkyModel: processing amp %d" %
                                 (i*ny + j + 1))
                ymin = j*dy + 1
                ymax = (j + 1)*dy
                # Actual bounds of the amplifier region.
                amp_bounds = galsim.BoundsI(xmin, xmax, ymin, ymax)

                # Create a temporary image to contain the single amp data
                # with a 1-pixel buffer around the perimeter.
                temp_image = galsim.ImageF(ncol, nrow)
                bounds = (galsim.BoundsI(xmin-1, xmax+1, ymin-1, ymax+1)
                          & temp_image.bounds)
                temp_amp = temp_image[bounds]
                nphotons = self.get_nphotons(temp_amp, skyCounts)
                chunks = [chunk_size]*(nphotons//chunk_size)
                if nphotons % chunk_size > 0:
                    chunks.append(nphotons % chunk_size)

                for ichunk, nphot in enumerate(chunks):
                    photon_array = self.get_photon_array(temp_amp, nphot)
                    self.logger.info("chunk %d of %d", ichunk + 1, len(chunks))

                    self.waves.applyTo(photon_array)
                    self.angles.applyTo(photon_array)

                    # Accumulate the photons on the temporary amp image.
                    sensor.accumulate(photon_array, temp_amp, resume=(ichunk>0))
                # Add the temp_amp image to the final image, excluding
                # the 1-pixel buffer.
                image[amp_bounds] += temp_image[amp_bounds]
        return image

    def get_photon_array(self, image, nphotons):
        """
        Generate an array of photons randomly distributed over the
        surface of the sensor.
        """
        photon_array = galsim.PhotonArray(int(nphotons))

        # Generate the x,y values.
        self.randomNumbers.generate(photon_array.x) # 0..1 so far
        photon_array.x *= (image.xmax - image.xmin + 1)
        photon_array.x += image.xmin - 0.5  # Now from xmin-0.5 .. xmax+0.5
        self.randomNumbers.generate(photon_array.y)
        photon_array.y *= (image.ymax - image.ymin + 1)
        photon_array.y += image.ymin - 0.5
        photon_array.flux = 1

        return photon_array

    def get_nphotons(self, image, skyCounts):
        npix = np.prod(image.array.shape)
        # Return the total number of sky bg photons drawn from a
        # Poisson distribution.
        return int(galsim.PoissonDeviate(self.randomNumbers,
                                         mean=npix*skyCounts)())<|MERGE_RESOLUTION|>--- conflicted
+++ resolved
@@ -159,11 +159,7 @@
         else:
             self.randomNumbers = galsim.UniformDeviate(seed)
 
-<<<<<<< HEAD
-    def addNoiseAndBackground(self, image, bandpass='u', m5=None,
-=======
     def addNoiseAndBackground(self, image, bandpass=None, m5=None,
->>>>>>> 2ec66055
                               FWHMeff=None, photParams=None, detector=None):
         """
         This method actually adds the sky background and noise to an image.
@@ -188,7 +184,6 @@
 
         @param [out] the input image with the background and noise model added to it.
         """
-<<<<<<< HEAD
         skyCounts = self.sky_counts(detector.name)
 
         if self.addBackground:
@@ -237,9 +232,6 @@
         -------
         float: sky background counts per pixel.
         """
-=======
-        chipName = detector.name
->>>>>>> 2ec66055
         camera = get_obs_lsstSim_camera()
         center_x, center_y = get_chip_center(chipName, camera)
         ra, dec = lsst.sims.coordUtils.raDecFromPixelCoords(
