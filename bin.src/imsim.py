--- conflicted
+++ resolved
@@ -151,7 +151,6 @@
     else:
         gs_objects_to_draw = gs_object_arr
 
-<<<<<<< HEAD
     with warnings.catch_warnings():
         warnings.filterwarnings('ignore', 'Automatic n_photons', UserWarning)
         for gs_obj in gs_objects_to_draw:
@@ -161,14 +160,6 @@
                 gs_interpreter.drawObject(gs_obj)
             # Delete underlying .sed.sed_obj to release associated memory.
             gs_obj.sed.delete_sed_obj()
-=======
-    for gs_obj in gs_objects_to_draw:
-        if gs_obj.uniqueId in gs_interpreter.drawn_objects:
-            continue
-        gs_interpreter.drawObject(gs_obj)
-        # Delete underlying .sed.sed_obj to release associated memory.
-        gs_obj.sed.delete_sed_obj()
->>>>>>> 281071fd
 
     desc.imsim.add_cosmic_rays(gs_interpreter, phot_params)
 
