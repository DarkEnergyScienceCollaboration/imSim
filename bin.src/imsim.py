--- conflicted
+++ resolved
@@ -101,10 +101,6 @@
     noise_and_background \
         = ESOSkyModel(obs_md, addNoise=True, addBackground=True)
 
-<<<<<<< HEAD
-    # equation 3 of Krisciunas and Schaefer 1991
-    airmass = 1.0/np.sqrt(1.0-0.96*(np.sin(0.5*np.pi-obs_md.OpsimMetaData['altitude']))**2)
-=======
     bp_dict = BandpassDict.loadTotalBandpassesFromFiles(bandpassNames=obs_md.bandpass)
 
     gs_interpreter = GalSimInterpreter(obs_metadata=obs_md,
@@ -119,7 +115,6 @@
     gs_interpreter.restore_checkpoint(camera_wrapper,
                                       phot_params,
                                       obs_md)
->>>>>>> a1cd3620
 
     # Add a PSF.
     if arguments.psf.lower() == "doublegaussian":
@@ -135,21 +130,17 @@
         #
         # https://confluence.slac.stanford.edu/pages/viewpage.action?spaceKey=LSSTDESC&title=SSim+2017-03-23
 
-<<<<<<< HEAD
-        phoSimStarCatalog.PSF = \
-=======
         # equation 3 of Krisciunas and Schaefer 1991
         airmass = 1.0/np.sqrt(1.0-0.96*(np.sin(0.5*np.pi-obs_md.OpsimMetaData['altitude']))**2)
 
         local_PSF = \
->>>>>>> a1cd3620
             Kolmogorov_and_Gaussian_PSF(airmass=airmass,
                                         rawSeeing=obs_md.OpsimMetaData['rawSeeing'],
                                         band=obs_md.bandpass)
     elif arguments.psf.lower() == "atmospheric":
         # This PSF uses the galsim atmospheric turbulent phases machinery
 
-        phoSimStarCatalog.PSF = \
+        local_PSF = \
             desc.imsim.AtmosphericPSF(airmass=airmass,
                                       rawSeeing=obs_md.OpsimMetaData['rawSeeing'],
                                       band=obs_md.bandpass,
